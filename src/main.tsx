--- conflicted
+++ resolved
@@ -55,7 +55,6 @@
 
 
 root.render(
-<<<<<<< HEAD
   <ErrorBoundary>
     <QueryClientProvider client={queryClient}>
       <App />
@@ -63,13 +62,6 @@
       <SonnerToaster />
     </QueryClientProvider>
   </ErrorBoundary>
-=======
-  React.createElement(QueryClientProvider, { client: queryClient },
-    React.createElement(App),
-    React.createElement(Toaster),
-    React.createElement(SonnerToaster)
-  )
->>>>>>> 6f8ee279
 );
 
 console.log('🚀 [MAIN] App rendered!');
