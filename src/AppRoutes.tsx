import React from 'react';
import { Routes, Route } from 'react-router-dom';
import { useAuthContext } from './providers/AuthProvider';
import { Navigate } from 'react-router-dom';
import { MobileLayout } from './components/mobile/MobileLayout';
import { OrbitalLoader } from './components/ui/orbital-loader';

import Auth from './pages/Auth';
import Index from './pages/Index';
import Fields from './pages/Fields';
import Weather from './pages/Weather';
import Scan from './pages/Scan';
import Chat from './pages/Chat';

import Settings from './pages/Settings';
import NotFound from './pages/NotFound';
import OnboardingPage from './pages/OnboardingPage';
import OAuthCallback from './pages/OAuthCallback';
import Tasks from './pages/Tasks';
import More from './pages/More';
import ManageFields from './pages/ManageFields';
import FieldDetail from './pages/FieldDetail';
import Alerts from './pages/Alerts';
import TaskManager from './pages/TaskManager';
import Community from './pages/Community';
import { QuestionsPage } from './pages/QuestionsPage';
import { QuestionDetailPage } from './pages/QuestionDetailPage';
import FarmPlanningPage from './pages/FarmPlanningPage';
import CropDiseaseDetectionPage from './pages/CropDiseaseDetectionPage';
import YieldPredictor from './pages/YieldPredictor';
import MarketInsightsPage from './pages/MarketInsightsPage';
import MissionControlPage from './pages/MissionControlPage';
<<<<<<< HEAD
import Credits from './pages/upgrade';
=======

>>>>>>> a350f18d
import AddCrop from './pages/AddCrop';
import ReferralsPage from './pages/ReferralsPage';
import JoinPage from './pages/JoinPage';
import Upgrade from './pages/Upgrade';

function Protected({ children }: { children: React.ReactNode }) {
  const { isAuthenticated, isLoading } = useAuthContext();
  
  if (isLoading) return (
    <div className="fixed inset-0 z-50 flex items-center justify-center bg-background/80 backdrop-blur-sm">
      <OrbitalLoader message="Loading CropGenius..." />
    </div>
  );
  if (!isAuthenticated) return <Navigate to="/auth" replace />;
  
  return <MobileLayout>{children}</MobileLayout>;
}

export default function AppRoutes() {
  return (
    <Routes>
      <Route path="/auth" element={<Auth />} />
      <Route path="/auth/callback" element={<OAuthCallback />} />
      <Route path="/join" element={<JoinPage />} />

      <Route path="/onboarding" element={<OnboardingPage />} />
      
      <Route path="/" element={<Protected><Navigate to="/dashboard" replace /></Protected>} />
      <Route path="/dashboard" element={<Protected><Index /></Protected>} />
      <Route path="/fields" element={<Protected><Fields /></Protected>} />
      <Route path="/fields/:id" element={<Protected><FieldDetail /></Protected>} />
      <Route path="/fields/:id/crops/add" element={<Protected><AddCrop /></Protected>} />
      <Route path="/fields/:id/activity" element={<Protected><FieldDetail /></Protected>} />
      <Route path="/weather" element={<Protected><Weather /></Protected>} />
      <Route path="/scan" element={<Protected><Scan /></Protected>} />
      <Route path="/chat" element={<Protected><Chat /></Protected>} />

      <Route path="/settings" element={<Protected><Settings /></Protected>} />
      <Route path="/tasks" element={<Protected><Tasks /></Protected>} />
      <Route path="/more" element={<Protected><More /></Protected>} />
      <Route path="/manage-fields" element={<Protected><ManageFields /></Protected>} />
      <Route path="/alerts" element={<Protected><Alerts /></Protected>} />
      <Route path="/task-manager" element={<Protected><TaskManager /></Protected>} />
      <Route path="/community" element={<Protected><QuestionsPage /></Protected>} />
      <Route path="/community/questions/:questionId" element={<Protected><QuestionDetailPage /></Protected>} />
      <Route path="/community/legacy" element={<Protected><Community /></Protected>} />
      <Route path="/farm-planning" element={<Protected><FarmPlanningPage /></Protected>} />
      <Route path="/crop-disease-detection" element={<Protected><CropDiseaseDetectionPage /></Protected>} />
      <Route path="/yield-predictor" element={<Protected><YieldPredictor /></Protected>} />
      <Route path="/market-insights" element={<Protected><MarketInsightsPage /></Protected>} />
      <Route path="/mission-control" element={<Protected><MissionControlPage /></Protected>} />
<<<<<<< HEAD
      <Route path="/upgrade" element={<Protected><upgrade /></Protected>} />
=======
      
>>>>>>> a350f18d
      <Route path="/upgrade" element={<Protected><Upgrade /></Protected>} />
      <Route path="/referrals" element={<Protected><ReferralsPage /></Protected>} />
      
      <Route path="*" element={<NotFound />} />
    </Routes>
  );
}<|MERGE_RESOLUTION|>--- conflicted
+++ resolved
@@ -30,11 +30,6 @@
 import YieldPredictor from './pages/YieldPredictor';
 import MarketInsightsPage from './pages/MarketInsightsPage';
 import MissionControlPage from './pages/MissionControlPage';
-<<<<<<< HEAD
-import Credits from './pages/upgrade';
-=======
-
->>>>>>> a350f18d
 import AddCrop from './pages/AddCrop';
 import ReferralsPage from './pages/ReferralsPage';
 import JoinPage from './pages/JoinPage';
@@ -86,11 +81,6 @@
       <Route path="/yield-predictor" element={<Protected><YieldPredictor /></Protected>} />
       <Route path="/market-insights" element={<Protected><MarketInsightsPage /></Protected>} />
       <Route path="/mission-control" element={<Protected><MissionControlPage /></Protected>} />
-<<<<<<< HEAD
-      <Route path="/upgrade" element={<Protected><upgrade /></Protected>} />
-=======
-      
->>>>>>> a350f18d
       <Route path="/upgrade" element={<Protected><Upgrade /></Protected>} />
       <Route path="/referrals" element={<Protected><ReferralsPage /></Protected>} />
       
