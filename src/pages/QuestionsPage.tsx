import React, { useState } from 'react';
import { Card, CardContent, CardHeader, CardTitle } from '@/components/ui/card';
import { Button } from '@/components/ui/button';
import { Input } from '@/components/ui/input';
import { Badge } from '@/components/ui/badge';
import { Tabs, TabsContent, TabsList, TabsTrigger } from '@/components/ui/tabs';
import { 
  Select,
  SelectContent,
  SelectItem,
  SelectTrigger,
  SelectValue,
} from '@/components/ui/select';
import { 
  Search,
  Filter,
  Plus,
  MessageCircle,
  Sparkles,
  RefreshCw,
  AlertCircle,
  BookOpen,
  Play,
  Award,
  Star,
  Users
} from 'lucide-react';

// Simple interface - no complexity cancer

interface TrainingResource {
  id: number;
  title: string;
  description: string;
  category: string;
  type: 'course' | 'tutorial' | 'video' | 'article';
  level: 'beginner' | 'intermediate' | 'advanced';
  duration: string;
  author: string;
  authorType: 'expert' | 'organization' | 'ai';
  datePublished: string;
  thumbnail?: string;
  popularity: number;
  isFree: boolean;
  isAICertified: boolean;
  isRecommended?: boolean;
  progress?: number;
  tags: string[];
}

export const QuestionsPage: React.FC = () => {
  // SIMPLE STATE - NO CANCER
  const [activeTab, setActiveTab] = useState('questions');
  const [searchTerm, setSearchTerm] = useState('');
  const [selectedCategory, setSelectedCategory] = useState('');
  const [resources, setResources] = useState([
    {
      id: 1,
      title: "Organic Pest Management Master Course",
      description: "Comprehensive training on controlling pests without chemical pesticides.",
      category: "Pest Management",
      type: 'course' as const,
      level: 'intermediate' as const,
      duration: "4 hours",
      author: "International Organic Farming Institute",
      authorType: 'organization' as const,
      datePublished: "2 months ago",
      popularity: 1245,
      isFree: false,
      isAICertified: true,
      tags: ["Organic", "Pest Control", "Certification"]
    },
    {
      id: 2,
      title: "Soil Health Fundamentals",
      description: "Learn testing, maintaining, and improving your soil quality.",
      category: "Soil Management",
      type: 'tutorial' as const,
      level: 'beginner' as const,
      duration: "2 hours",
      author: "Dr. Fertility",
      authorType: 'expert' as const,
      datePublished: "3 weeks ago",
      popularity: 856,
      isFree: true,
      isAICertified: true,
      isRecommended: true,
      progress: 65,
      tags: ["Soil", "Nutrients", "Testing"]
    },
    {
      id: 3,
      title: "Drip Irrigation Implementation",
      description: "Step-by-step guide to set up water-efficient irrigation systems.",
      category: "Water Management",
      type: 'video' as const,
      level: 'intermediate' as const,
      duration: "1.5 hours",
      author: "WaterWise Farming",
      authorType: 'organization' as const,
      datePublished: "1 month ago",
      popularity: 723,
      isFree: true,
      isAICertified: true,
      tags: ["Irrigation", "Water Conservation", "Installation"]
    }
  ]);

  // Handle training enrollment
  const enrollInTraining = (resourceId: number) => {
<<<<<<< HEAD
    setTrainingResources(prevResources => 
      prevResources.map(r => r.id === resourceId ? { ...r, progress: 10 } : r)
    );
    const resource = trainingResources.find(r => r.id === resourceId);
    toast.success(`Enrolled in "${resource?.title}"`, {
      description: "Start learning with expert-led content"
=======
    setResources(prevResources => {
      const updatedResources = prevResources.map(resource => 
        resource.id === resourceId 
          ? { ...resource, progress: resource.progress ? resource.progress : 10 } 
          : resource
      );
      return updatedResources;
>>>>>>> 9aaf5985
    });
  };

  // STATIC MOCK DATA - NO LOADING COMPLEXITY
  const mockQuestions = [
    {
      id: '1',
      title: 'How to identify early signs of tomato blight?',
      content: 'My tomato plants are showing some strange spots...',
      user_id: 'user1',
      category_id: 'diseases',
      status: 'open' as const,
      vote_score: 15,
      answer_count: 3,
      view_count: 124,
      created_at: new Date().toISOString(),
      updated_at: new Date().toISOString(),
      tags: ['tomatoes', 'diseases', 'identification'],
      user_display_name: 'John Farmer'
    }
  ];

  const mockCategories = [
    { id: 'diseases', name: 'Plant Diseases', icon: '🦠', color: '#ef4444', question_count: 45 },
    { id: 'soil', name: 'Soil Management', icon: '🌱', color: '#10b981', question_count: 32 },
    { id: 'irrigation', name: 'Water & Irrigation', icon: '💧', color: '#3b82f6', question_count: 28 }
  ];

  return (
    <div className="min-h-screen bg-gray-50 pb-20">
      {/* Header */}
      <div className="bg-white border-b border-gray-200 sticky top-0 z-10">
        <div className="max-w-7xl mx-auto px-4 sm:px-6 lg:px-8">
          <div className="flex items-center justify-between h-16">
            <div>
              <h1 className="text-2xl font-bold text-green-700">Community Hub</h1>
              <p className="text-sm text-gray-600">
                {activeTab === 'questions' 
                  ? 'Questions from farmers worldwide'
                  : 'AI-certified learning resources'
                }
              </p>
            </div>
          </div>
        </div>
      </div>

      <div className="max-w-7xl mx-auto px-4 sm:px-6 lg:px-8 py-6">
        {/* Tabs */}
        <Tabs value={activeTab} onValueChange={setActiveTab} className="mb-6">
          <TabsList className="grid w-full grid-cols-2">
            <TabsTrigger value="questions" className="flex items-center gap-2">
              <MessageCircle className="h-4 w-4" />
              Questions
            </TabsTrigger>
            <TabsTrigger value="training" className="flex items-center gap-2">
              <BookOpen className="h-4 w-4" />
              Training
            </TabsTrigger>
          </TabsList>

          <TabsContent value="questions">
            <div className="grid grid-cols-1 lg:grid-cols-4 gap-6">
              {/* Sidebar */}
              <div className="lg:col-span-1">
                <Card>
                  <CardHeader className="pb-3">
                    <CardTitle className="text-lg">Categories</CardTitle>
                  </CardHeader>
                  <CardContent className="space-y-2">
                    <Button
                      variant={!selectedCategory ? "default" : "ghost"}
                      size="sm"
                      className="w-full justify-start"
                      onClick={() => setSelectedCategory('')}
                    >
                      All Categories
                    </Button>
                    {mockCategories.map((category) => (
                      <Button
                        key={category.id}
                        variant={selectedCategory === category.id ? "default" : "ghost"}
                        size="sm"
                        className="w-full justify-start"
                        onClick={() => setSelectedCategory(category.id)}
                      >
                        <span className="mr-2">{category.icon}</span>
                        {category.name}
                        <Badge variant="outline" className="ml-auto text-xs">
                          {category.question_count}
                        </Badge>
                      </Button>
                    ))}
                  </CardContent>
                </Card>
              </div>

              {/* Main Content */}
              <div className="lg:col-span-3">
                {/* Search and Filter Bar */}
                <Card className="mb-6">
                  <CardContent className="pt-6">
                    <div className="flex flex-col sm:flex-row gap-3">
                      <div className="relative flex-1">
                        <div className="absolute inset-y-0 left-0 pl-3 flex items-center pointer-events-none">
                          <Search className="h-4 w-4 text-gray-400" />
                        </div>
                        <Input
                          placeholder="Search questions..."
                          value={searchTerm}
                          onChange={(e) => setSearchTerm(e.target.value)}
                          className="pl-9"
                        />
                      </div>
                      <div className="w-full sm:w-64">
                        <Select value={selectedCategory} onValueChange={setSelectedCategory}>
                          <SelectTrigger className="w-full">
                            <Filter className="h-4 w-4 mr-2 text-gray-500" />
                            <SelectValue placeholder="All Categories" />
                          </SelectTrigger>
                          <SelectContent>
                            <SelectItem value="">All Categories</SelectItem>
                            {mockCategories.map((category) => (
                              <SelectItem key={category.id} value={category.id}>
                                <span className="flex items-center gap-2">
                                  <span>{category.icon}</span>
                                  {category.name}
                                </span>
                              </SelectItem>
                            ))}
                          </SelectContent>
                        </Select>
                      </div>
                    </div>
                  </CardContent>
                </Card>

                {/* Simple Questions List */}
                <div className="space-y-4">
                  {mockQuestions.map((question) => (
                    <Card key={question.id} className="hover:shadow-md transition-shadow">
                      <CardContent className="pt-6">
                        <div className="flex items-start justify-between">
                          <div className="flex-1">
                            <h3 className="font-semibold text-lg mb-2">{question.title}</h3>
                            <p className="text-gray-600 mb-4">{question.content}</p>
                            <div className="flex items-center gap-4 text-sm text-gray-500">
                              <span>👤 {question.user_display_name}</span>
                              <span>⬆️ {question.vote_score}</span>
                              <span>💬 {question.answer_count}</span>
                              <span>👁️ {question.view_count}</span>
                            </div>
                          </div>
                        </div>
                      </CardContent>
                    </Card>
                  ))}
                </div>
              </div>
            </div>
          </TabsContent>

          {/* Training Tab */}
          <TabsContent value="training">
            {isLoading ? (
              <div className="flex justify-center p-8">
                <RefreshCw className="h-6 w-6 animate-spin" />
              </div>
            ) : (
              <div className="mb-6">
                <div className="flex items-center justify-between mb-4">
                  <div>
                    <h2 className="text-xl font-semibold text-gray-900">AI-Certified Learning Resources</h2>
                    <p className="text-sm text-gray-600">Expert training modules to boost your farming skills</p>
                  </div>
                </div>

              <div className="grid grid-cols-1 md:grid-cols-2 lg:grid-cols-3 gap-6">
                {resources.map(resource => (
                  <Card key={resource.id} className="hover:shadow-lg transition-shadow">
                    <CardContent className="p-6">
                      <div className="flex items-start justify-between mb-3">
                        <div className="flex items-center gap-2">
                          {resource.type === 'course' && <BookOpen className="h-5 w-5 text-blue-600" />}
                          {resource.type === 'video' && <Play className="h-5 w-5 text-red-600" />}
                          {resource.type === 'tutorial' && <BookOpen className="h-5 w-5 text-green-600" />}
                          <Badge variant="outline" className="text-xs">{resource.type}</Badge>
                        </div>
                        {resource.isAICertified && (
                          <Badge variant="secondary" className="text-xs bg-green-100 text-green-700">
                            <Award className="h-3 w-3 mr-1" />
                            AI Certified
                          </Badge>
                        )}
                      </div>

                      <h3 className="font-semibold text-gray-900 mb-2">{resource.title}</h3>
                      <p className="text-sm text-gray-600 mb-3">{resource.description}</p>

                      <div className="space-y-3 mb-4">
                        <div className="flex items-center justify-between text-xs text-gray-500">
                          <span>Duration: {resource.duration}</span>
                          <span>Level: {resource.level}</span>
                        </div>
                        
                        <div className="flex items-center justify-between text-xs">
                          <span className="text-gray-500">by {resource.author}</span>
                          <div className="flex items-center gap-1">
                            <Users className="h-3 w-3" />
                            <span className="text-gray-500">{resource.popularity}</span>
                          </div>
                        </div>

                        {resource.progress && (
                          <div className="space-y-1">
                            <div className="flex justify-between text-xs">
                              <span className="text-gray-500">Progress</span>
                              <span className="text-green-600 font-medium">{resource.progress}%</span>
                            </div>
                            <div className="w-full bg-gray-200 rounded-full h-2">
                              <div 
                                className="bg-green-600 h-2 rounded-full" 
                                style={{ width: `${resource.progress}%` }}
                              />
                            </div>
                          </div>
                        )}

                        <div className="flex flex-wrap gap-1">
                          {resource.tags.slice(0, 3).map((tag, idx) => (
                            <Badge key={idx} variant="outline" className="text-xs px-2 py-0.5">
                              {tag}
                            </Badge>
                          ))}
                        </div>
                      </div>

                      <div className="flex items-center justify-between">
                        <div className="flex items-center gap-2">
                          {resource.isFree ? (
                            <Badge variant="secondary" className="text-xs bg-green-100 text-green-700">FREE</Badge>
                          ) : (
                            <Badge variant="outline" className="text-xs">Premium</Badge>
                          )}
                          {resource.isRecommended && <Star className="h-4 w-4 text-yellow-500 fill-current" />}
                        </div>
                        
                        <Button 
                          size="sm" 
                          variant="outline" 
                          className="h-7 text-xs"
                          onClick={() => enrollInTraining(resource.id)}
                        >
                          {resource.progress ? 'Continue' : (resource.isFree ? 'Start Free' : 'Enroll')}
                        </Button>
                      </div>
                    </CardContent>
                  </Card>
                ))}
              </div>
            </div>
          </TabsContent>
        </Tabs>
      </div>
    </div>
  );
};<|MERGE_RESOLUTION|>--- conflicted
+++ resolved
@@ -53,7 +53,8 @@
   const [activeTab, setActiveTab] = useState('questions');
   const [searchTerm, setSearchTerm] = useState('');
   const [selectedCategory, setSelectedCategory] = useState('');
-  const [resources, setResources] = useState([
+  const [isLoading] = useState(false);
+  const [resources, setResources] = useState<TrainingResource[]>([
     {
       id: 1,
       title: "Organic Pest Management Master Course",
@@ -108,23 +109,13 @@
 
   // Handle training enrollment
   const enrollInTraining = (resourceId: number) => {
-<<<<<<< HEAD
-    setTrainingResources(prevResources => 
-      prevResources.map(r => r.id === resourceId ? { ...r, progress: 10 } : r)
-    );
-    const resource = trainingResources.find(r => r.id === resourceId);
-    toast.success(`Enrolled in "${resource?.title}"`, {
-      description: "Start learning with expert-led content"
-=======
-    setResources(prevResources => {
-      const updatedResources = prevResources.map(resource => 
+    setResources(prevResources => 
+      prevResources.map(resource => 
         resource.id === resourceId 
           ? { ...resource, progress: resource.progress ? resource.progress : 10 } 
           : resource
-      );
-      return updatedResources;
->>>>>>> 9aaf5985
-    });
+      )
+    );
   };
 
   // STATIC MOCK DATA - NO LOADING COMPLEXITY
@@ -150,7 +141,7 @@
     { id: 'diseases', name: 'Plant Diseases', icon: '🦠', color: '#ef4444', question_count: 45 },
     { id: 'soil', name: 'Soil Management', icon: '🌱', color: '#10b981', question_count: 32 },
     { id: 'irrigation', name: 'Water & Irrigation', icon: '💧', color: '#3b82f6', question_count: 28 }
-  ];
+  ] as const;
 
   return (
     <div className="min-h-screen bg-gray-50 pb-20">
@@ -173,7 +164,7 @@
 
       <div className="max-w-7xl mx-auto px-4 sm:px-6 lg:px-8 py-6">
         {/* Tabs */}
-        <Tabs value={activeTab} onValueChange={setActiveTab} className="mb-6">
+        <Tabs defaultValue={activeTab} onValueChange={setActiveTab} className="mb-6">
           <TabsList className="grid w-full grid-cols-2">
             <TabsTrigger value="questions" className="flex items-center gap-2">
               <MessageCircle className="h-4 w-4" />
